import sys
import os

from datetime import datetime, timedelta
from dateutil.relativedelta import relativedelta
import questionary

import matplotlib.pyplot as plt
import pandas as pd
from colorama import Fore, Style, init
import numpy as np
import itertools

<<<<<<< HEAD
from llm.models import LLM_ORDER, OLLAMA_LLM_ORDER, get_model_info, ModelProvider, get_lmstudio_models
from utils.analysts import ANALYST_ORDER
from main import run_hedge_fund
from tools.api import (
=======
from src.llm.models import LLM_ORDER, OLLAMA_LLM_ORDER, get_model_info, ModelProvider
from src.utils.analysts import ANALYST_ORDER
from src.main import run_hedge_fund
from src.tools.api import (
>>>>>>> d828cbd5
    get_company_news,
    get_price_data,
    get_prices,
    get_financial_metrics,
    get_insider_trades,
    check_and_fill_data,
    refresh_data,
)
<<<<<<< HEAD
from data.cache import init_cache
from data.database import init_db, set_cache_mode
from data.cache_manager import get_cache_manager
from utils.display import print_backtest_results, format_backtest_row
from typing_extensions import Callable
from utils.ollama import ensure_ollama_and_model
from utils.lmstudio import ensure_lmstudio_server
=======
from src.utils.display import print_backtest_results, format_backtest_row
from typing_extensions import Callable
from src.utils.ollama import ensure_ollama_and_model
>>>>>>> d828cbd5

init(autoreset=True)

# 初始化数据库和缓存系统
try:
    # 设置缓存模式为优先使用SQLite
    set_cache_mode('sqlite')
    # 初始化数据库
    init_db()
    # 初始化缓存
    init_cache()
    print(f"{Fore.CYAN}数据库和缓存系统已初始化，优先使用SQLite进行数据持久化。{Style.RESET_ALL}")
except Exception as e:
    print(f"{Fore.RED}警告: 初始化数据库或缓存系统失败: {e}{Style.RESET_ALL}")
    print(f"{Fore.YELLOW}尝试使用内存缓存模式继续运行...{Style.RESET_ALL}")
    set_cache_mode('memory')
    init_cache()


class Backtester:
    def __init__(
        self,
        agent: Callable,
        tickers: list[str],
        start_date: str,
        end_date: str,
        initial_capital: float,
        model_name: str = "gpt-4o",
        model_provider: str = "OpenAI",
        selected_analysts: list[str] = [],
        initial_margin_requirement: float = 0.0,
    ):
        """
        :param agent: The trading agent (Callable).
        :param tickers: List of tickers to backtest.
        :param start_date: Start date string (YYYY-MM-DD).
        :param end_date: End date string (YYYY-MM-DD).
        :param initial_capital: Starting portfolio cash.
        :param model_name: Which LLM model name to use (gpt-4, etc).
        :param model_provider: Which LLM provider (OpenAI, etc).
        :param selected_analysts: List of analyst names or IDs to incorporate.
        :param initial_margin_requirement: The margin ratio (e.g. 0.5 = 50%).
        """
        self.agent = agent
        self.tickers = tickers
        self.start_date = start_date
        self.end_date = end_date
        self.initial_capital = initial_capital
        self.model_name = model_name
        self.model_provider = model_provider
        self.selected_analysts = selected_analysts

        # Initialize portfolio with support for long/short positions
        self.portfolio_values = []
        self.portfolio = {
            "cash": initial_capital,
            "margin_used": 0.0,  # total margin usage across all short positions
            "margin_requirement": initial_margin_requirement,  # The margin ratio required for shorts
            "positions": {ticker: {"long": 0, "short": 0, "long_cost_basis": 0.0, "short_cost_basis": 0.0, "short_margin_used": 0.0} for ticker in tickers},  # Number of shares held long  # Number of shares held short  # Average cost basis per share (long)  # Average cost basis per share (short)  # Dollars of margin used for this ticker's short
            "realized_gains": {
                ticker: {
                    "long": 0.0,  # Realized gains from long positions
                    "short": 0.0,  # Realized gains from short positions
                }
                for ticker in tickers
            },
        }

    def execute_trade(self, ticker: str, action: str, quantity: float, current_price: float):
        """
        Execute trades with support for both long and short positions.
        `quantity` is the number of shares the agent wants to buy/sell/short/cover.
        We will only trade integer shares to keep it simple.
        """
        if quantity <= 0:
            return 0

        quantity = int(quantity)  # force integer shares
        position = self.portfolio["positions"][ticker]

        if action == "buy":
            cost = quantity * current_price
            if cost <= self.portfolio["cash"]:
                # Weighted average cost basis for the new total
                old_shares = position["long"]
                old_cost_basis = position["long_cost_basis"]
                new_shares = quantity
                total_shares = old_shares + new_shares

                if total_shares > 0:
                    total_old_cost = old_cost_basis * old_shares
                    total_new_cost = cost
                    position["long_cost_basis"] = (total_old_cost + total_new_cost) / total_shares

                position["long"] += quantity
                self.portfolio["cash"] -= cost
                return quantity
            else:
                # Calculate maximum affordable quantity
                max_quantity = int(self.portfolio["cash"] / current_price)
                if max_quantity > 0:
                    cost = max_quantity * current_price
                    old_shares = position["long"]
                    old_cost_basis = position["long_cost_basis"]
                    total_shares = old_shares + max_quantity

                    if total_shares > 0:
                        total_old_cost = old_cost_basis * old_shares
                        total_new_cost = cost
                        position["long_cost_basis"] = (total_old_cost + total_new_cost) / total_shares

                    position["long"] += max_quantity
                    self.portfolio["cash"] -= cost
                    return max_quantity
                return 0

        elif action == "sell":
            # You can only sell as many as you own
            quantity = min(quantity, position["long"])
            if quantity > 0:
                # Realized gain/loss using average cost basis
                avg_cost_per_share = position["long_cost_basis"] if position["long"] > 0 else 0
                realized_gain = (current_price - avg_cost_per_share) * quantity
                self.portfolio["realized_gains"][ticker]["long"] += realized_gain

                position["long"] -= quantity
                self.portfolio["cash"] += quantity * current_price

                if position["long"] == 0:
                    position["long_cost_basis"] = 0.0

                return quantity

        elif action == "short":
            """
            Typical short sale flow:
              1) Receive proceeds = current_price * quantity
              2) Post margin_required = proceeds * margin_ratio
              3) Net effect on cash = +proceeds - margin_required
            """
            proceeds = current_price * quantity
            margin_required = proceeds * self.portfolio["margin_requirement"]
            if margin_required <= self.portfolio["cash"]:
                # Weighted average short cost basis
                old_short_shares = position["short"]
                old_cost_basis = position["short_cost_basis"]
                new_shares = quantity
                total_shares = old_short_shares + new_shares

                if total_shares > 0:
                    total_old_cost = old_cost_basis * old_short_shares
                    total_new_cost = current_price * new_shares
                    position["short_cost_basis"] = (total_old_cost + total_new_cost) / total_shares

                position["short"] += quantity

                # Update margin usage
                position["short_margin_used"] += margin_required
                self.portfolio["margin_used"] += margin_required

                # Increase cash by proceeds, then subtract the required margin
                self.portfolio["cash"] += proceeds
                self.portfolio["cash"] -= margin_required
                return quantity
            else:
                # Calculate maximum shortable quantity
                margin_ratio = self.portfolio["margin_requirement"]
                if margin_ratio > 0:
                    max_quantity = int(self.portfolio["cash"] / (current_price * margin_ratio))
                else:
                    max_quantity = 0

                if max_quantity > 0:
                    proceeds = current_price * max_quantity
                    margin_required = proceeds * margin_ratio

                    old_short_shares = position["short"]
                    old_cost_basis = position["short_cost_basis"]
                    total_shares = old_short_shares + max_quantity

                    if total_shares > 0:
                        total_old_cost = old_cost_basis * old_short_shares
                        total_new_cost = current_price * max_quantity
                        position["short_cost_basis"] = (total_old_cost + total_new_cost) / total_shares

                    position["short"] += max_quantity
                    position["short_margin_used"] += margin_required
                    self.portfolio["margin_used"] += margin_required

                    self.portfolio["cash"] += proceeds
                    self.portfolio["cash"] -= margin_required
                    return max_quantity
                return 0

        elif action == "cover":
            """
            When covering shares:
              1) Pay cover cost = current_price * quantity
              2) Release a proportional share of the margin
              3) Net effect on cash = -cover_cost + released_margin
            """
            quantity = min(quantity, position["short"])
            if quantity > 0:
                cover_cost = quantity * current_price
                avg_short_price = position["short_cost_basis"] if position["short"] > 0 else 0
                realized_gain = (avg_short_price - current_price) * quantity

                if position["short"] > 0:
                    portion = quantity / position["short"]
                else:
                    portion = 1.0

                margin_to_release = portion * position["short_margin_used"]

                position["short"] -= quantity
                position["short_margin_used"] -= margin_to_release
                self.portfolio["margin_used"] -= margin_to_release

                # Pay the cost to cover, but get back the released margin
                self.portfolio["cash"] += margin_to_release
                self.portfolio["cash"] -= cover_cost

                self.portfolio["realized_gains"][ticker]["short"] += realized_gain

                if position["short"] == 0:
                    position["short_cost_basis"] = 0.0
                    position["short_margin_used"] = 0.0

                return quantity

        return 0

    def calculate_portfolio_value(self, current_prices):
        """
        Calculate total portfolio value, including:
          - cash
          - market value of long positions
          - unrealized gains/losses for short positions
        """
        total_value = self.portfolio["cash"]

        for ticker in self.tickers:
            position = self.portfolio["positions"][ticker]
            price = current_prices[ticker]

            # Long position value
            long_value = position["long"] * price
            total_value += long_value

            # Short position unrealized PnL = short_shares * (short_cost_basis - current_price)
            if position["short"] > 0:
                total_value -= position["short"] * price

        return total_value

    def prefetch_data(self):
        """预取所有回测期间所需的数据。"""
        try:
            cache_manager = get_cache_manager()
            results = {}
            
            print(f"{Fore.CYAN}Prefetching financial data for backtest...{Style.RESET_ALL}")
            for ticker in self.tickers:
                print(f"  Prefetching data for {Fore.YELLOW}{ticker}{Style.RESET_ALL}...")
                ticker_result = cache_manager.refresh_ticker_data(
                    ticker, 
                    start_date=self.start_date, 
                    end_date=self.end_date
                )

                # 检查是否存在价格数据缺口
                price_data, missing_dates = cache_manager.fill_missing_price_data(
                    ticker, 
                    start_date=self.start_date, 
                    end_date=self.end_date
                )
                
                if missing_dates:
                    print(f"  {Fore.YELLOW}Filled {len(missing_dates)} missing trading days for {ticker}{Style.RESET_ALL}")
                
                success_count = sum(1 for status in ticker_result.values() if status)
                results[ticker] = {
                    'success_rate': success_count / len(ticker_result) if ticker_result else 0,
                    'missing_dates_filled': len(missing_dates)
                }
                print(f"  {Fore.GREEN if ticker_result and all(ticker_result.values()) else Fore.YELLOW}Completed: {success_count}/{len(ticker_result)} data types{Style.RESET_ALL}")
                
            print(f"{Fore.GREEN}Data prefetching completed for all tickers.{Style.RESET_ALL}")
            return results
        except Exception as e:
            print(f"{Fore.RED}Error during data prefetching: {e}{Style.RESET_ALL}")
            print(f"{Fore.YELLOW}Continuing with on-demand data fetching...{Style.RESET_ALL}")
            return None

    def run_backtest(self):
        # Pre-fetch all data at the start
        self.prefetch_data()

        dates = pd.date_range(self.start_date, self.end_date, freq="B")
        table_rows = []
        performance_metrics = {"sharpe_ratio": None, "sortino_ratio": None, "max_drawdown": None, "long_short_ratio": None, "gross_exposure": None, "net_exposure": None}

        print("\nStarting backtest...")

        # Initialize portfolio values list with initial capital
        if len(dates) > 0:
            self.portfolio_values = [{"Date": dates[0], "Portfolio Value": self.initial_capital}]
        else:
            self.portfolio_values = []

        for current_date in dates:
            lookback_start = (current_date - timedelta(days=30)).strftime("%Y-%m-%d")
            current_date_str = current_date.strftime("%Y-%m-%d")
            previous_date_str = (current_date - timedelta(days=1)).strftime("%Y-%m-%d")

            # Skip if there's no prior day to look back (i.e., first date in the range)
            if lookback_start == current_date_str:
                continue

            # Get current prices for all tickers
            try:
                current_prices = {}
                missing_data = False

                for ticker in self.tickers:
                    try:
                        price_data = get_price_data(ticker, previous_date_str, current_date_str)
                        if price_data.empty:
                            print(f"Warning: No price data for {ticker} on {current_date_str}")
                            missing_data = True
                            break
                        current_prices[ticker] = price_data.iloc[-1]["close"]
                    except Exception as e:
                        print(f"Error fetching price for {ticker} between {previous_date_str} and {current_date_str}: {e}")
                        missing_data = True
                        break

                if missing_data:
                    print(f"Skipping trading day {current_date_str} due to missing price data")
                    continue

            except Exception as e:
                # If there's a general API error, log it and skip this day
                print(f"Error fetching prices for {current_date_str}: {e}")
                continue

            # ---------------------------------------------------------------
            # 1) Execute the agent's trades
            # ---------------------------------------------------------------
            output = self.agent(
                tickers=self.tickers,
                start_date=lookback_start,
                end_date=current_date_str,
                portfolio=self.portfolio,
                model_name=self.model_name,
                model_provider=self.model_provider,
                selected_analysts=self.selected_analysts,
            )
            decisions = output["decisions"]
            analyst_signals = output["analyst_signals"]

            # Execute trades for each ticker
            executed_trades = {}
            for ticker in self.tickers:
                decision = decisions.get(ticker, {"action": "hold", "quantity": 0})
                action, quantity = decision.get("action", "hold"), decision.get("quantity", 0)

                executed_quantity = self.execute_trade(ticker, action, quantity, current_prices[ticker])
                executed_trades[ticker] = executed_quantity

            # ---------------------------------------------------------------
            # 2) Now that trades have executed trades, recalculate the final
            #    portfolio value for this day.
            # ---------------------------------------------------------------
            total_value = self.calculate_portfolio_value(current_prices)

            # Also compute long/short exposures for final post‐trade state
            long_exposure = sum(self.portfolio["positions"][t]["long"] * current_prices[t] for t in self.tickers)
            short_exposure = sum(self.portfolio["positions"][t]["short"] * current_prices[t] for t in self.tickers)

            # Calculate gross and net exposures
            gross_exposure = long_exposure + short_exposure
            net_exposure = long_exposure - short_exposure
            long_short_ratio = long_exposure / short_exposure if short_exposure > 1e-9 else float("inf")

            # Track each day's portfolio value in self.portfolio_values
            self.portfolio_values.append({"Date": current_date, "Portfolio Value": total_value, "Long Exposure": long_exposure, "Short Exposure": short_exposure, "Gross Exposure": gross_exposure, "Net Exposure": net_exposure, "Long/Short Ratio": long_short_ratio})

            # ---------------------------------------------------------------
            # 3) Build the table rows to display
            # ---------------------------------------------------------------
            date_rows = []

            # For each ticker, record signals/trades
            for ticker in self.tickers:
                ticker_signals = {}
                for agent_name, signals in analyst_signals.items():
                    if ticker in signals:
                        ticker_signals[agent_name] = signals[ticker]

                bullish_count = len([s for s in ticker_signals.values() if s.get("signal", "").lower() == "bullish"])
                bearish_count = len([s for s in ticker_signals.values() if s.get("signal", "").lower() == "bearish"])
                neutral_count = len([s for s in ticker_signals.values() if s.get("signal", "").lower() == "neutral"])

                # Calculate net position value
                pos = self.portfolio["positions"][ticker]
                long_val = pos["long"] * current_prices[ticker]
                short_val = pos["short"] * current_prices[ticker]
                net_position_value = long_val - short_val

                # Get the action and quantity from the decisions
                action = decisions.get(ticker, {}).get("action", "hold")
                quantity = executed_trades.get(ticker, 0)

                # Append the agent action to the table rows
                date_rows.append(
                    format_backtest_row(
                        date=current_date_str,
                        ticker=ticker,
                        action=action,
                        quantity=quantity,
                        price=current_prices[ticker],
                        shares_owned=pos["long"] - pos["short"],  # net shares
                        position_value=net_position_value,
                        bullish_count=bullish_count,
                        bearish_count=bearish_count,
                        neutral_count=neutral_count,
                    )
                )
            # ---------------------------------------------------------------
            # 4) Calculate performance summary metrics
            # ---------------------------------------------------------------
            # Calculate portfolio return vs. initial capital
            # The realized gains are already reflected in cash balance, so we don't add them separately
            portfolio_return = (total_value / self.initial_capital - 1) * 100

            # Add summary row for this day
            date_rows.append(
                format_backtest_row(
                    date=current_date_str,
                    ticker="",
                    action="",
                    quantity=0,
                    price=0,
                    shares_owned=0,
                    position_value=0,
                    bullish_count=0,
                    bearish_count=0,
                    neutral_count=0,
                    is_summary=True,
                    total_value=total_value,
                    return_pct=portfolio_return,
                    cash_balance=self.portfolio["cash"],
                    total_position_value=total_value - self.portfolio["cash"],
                    sharpe_ratio=performance_metrics["sharpe_ratio"],
                    sortino_ratio=performance_metrics["sortino_ratio"],
                    max_drawdown=performance_metrics["max_drawdown"],
                ),
            )

            table_rows.extend(date_rows)
            print_backtest_results(table_rows)

            # Update performance metrics if we have enough data
            if len(self.portfolio_values) > 3:
                self._update_performance_metrics(performance_metrics)

        # Store the final performance metrics for reference in analyze_performance
        self.performance_metrics = performance_metrics
        return performance_metrics

    def _update_performance_metrics(self, performance_metrics):
        """Helper method to update performance metrics using daily returns."""
        values_df = pd.DataFrame(self.portfolio_values).set_index("Date")
        values_df["Daily Return"] = values_df["Portfolio Value"].pct_change()
        clean_returns = values_df["Daily Return"].dropna()

        if len(clean_returns) < 2:
            return  # not enough data points

        # Assumes 252 trading days/year
        daily_risk_free_rate = 0.0434 / 252
        excess_returns = clean_returns - daily_risk_free_rate
        mean_excess_return = excess_returns.mean()
        std_excess_return = excess_returns.std()

        # Sharpe ratio
        if std_excess_return > 1e-12:
            performance_metrics["sharpe_ratio"] = np.sqrt(252) * (mean_excess_return / std_excess_return)
        else:
            performance_metrics["sharpe_ratio"] = 0.0

        # Sortino ratio
        negative_returns = excess_returns[excess_returns < 0]
        if len(negative_returns) > 0:
            downside_std = negative_returns.std()
            if downside_std > 1e-12:
                performance_metrics["sortino_ratio"] = np.sqrt(252) * (mean_excess_return / downside_std)
            else:
                performance_metrics["sortino_ratio"] = float("inf") if mean_excess_return > 0 else 0
        else:
            performance_metrics["sortino_ratio"] = float("inf") if mean_excess_return > 0 else 0

        # Maximum drawdown (ensure it's stored as a negative percentage)
        rolling_max = values_df["Portfolio Value"].cummax()
        drawdown = (values_df["Portfolio Value"] - rolling_max) / rolling_max

        if len(drawdown) > 0:
            min_drawdown = drawdown.min()
            # Store as a negative percentage
            performance_metrics["max_drawdown"] = min_drawdown * 100

            # Store the date of max drawdown for reference
            if min_drawdown < 0:
                performance_metrics["max_drawdown_date"] = drawdown.idxmin().strftime("%Y-%m-%d")
            else:
                performance_metrics["max_drawdown_date"] = None
        else:
            performance_metrics["max_drawdown"] = 0.0
            performance_metrics["max_drawdown_date"] = None

    def analyze_performance(self):
        """Creates a performance DataFrame, prints summary stats, and plots equity curve."""
        if not self.portfolio_values:
            print("No portfolio data found. Please run the backtest first.")
            return pd.DataFrame()

        performance_df = pd.DataFrame(self.portfolio_values).set_index("Date")
        if performance_df.empty:
            print("No valid performance data to analyze.")
            return performance_df

        final_portfolio_value = performance_df["Portfolio Value"].iloc[-1]
        total_return = ((final_portfolio_value - self.initial_capital) / self.initial_capital) * 100

        print(f"\n{Fore.WHITE}{Style.BRIGHT}PORTFOLIO PERFORMANCE SUMMARY:{Style.RESET_ALL}")
        print(f"Total Return: {Fore.GREEN if total_return >= 0 else Fore.RED}{total_return:.2f}%{Style.RESET_ALL}")

        # Print realized P&L for informational purposes only
        total_realized_gains = sum(self.portfolio["realized_gains"][ticker]["long"] + self.portfolio["realized_gains"][ticker]["short"] for ticker in self.tickers)
        print(f"Total Realized Gains/Losses: {Fore.GREEN if total_realized_gains >= 0 else Fore.RED}${total_realized_gains:,.2f}{Style.RESET_ALL}")

        # Plot the portfolio value over time
        plt.figure(figsize=(12, 6))
        plt.plot(performance_df.index, performance_df["Portfolio Value"], color="blue")
        plt.title("Portfolio Value Over Time")
        plt.ylabel("Portfolio Value ($)")
        plt.xlabel("Date")
        plt.grid(True)
        plt.show()

        # Compute daily returns
        performance_df["Daily Return"] = performance_df["Portfolio Value"].pct_change().fillna(0)
        daily_rf = 0.0434 / 252  # daily risk-free rate
        mean_daily_return = performance_df["Daily Return"].mean()
        std_daily_return = performance_df["Daily Return"].std()

        # Annualized Sharpe Ratio
        if std_daily_return != 0:
            annualized_sharpe = np.sqrt(252) * ((mean_daily_return - daily_rf) / std_daily_return)
        else:
            annualized_sharpe = 0
        print(f"\nSharpe Ratio: {Fore.YELLOW}{annualized_sharpe:.2f}{Style.RESET_ALL}")

        # Use the max drawdown value calculated during the backtest if available
        max_drawdown = getattr(self, "performance_metrics", {}).get("max_drawdown")
        max_drawdown_date = getattr(self, "performance_metrics", {}).get("max_drawdown_date")

        # If no value exists yet, calculate it
        if max_drawdown is None:
            rolling_max = performance_df["Portfolio Value"].cummax()
            drawdown = (performance_df["Portfolio Value"] - rolling_max) / rolling_max
            max_drawdown = drawdown.min() * 100
            max_drawdown_date = drawdown.idxmin().strftime("%Y-%m-%d") if pd.notnull(drawdown.idxmin()) else None

        if max_drawdown_date:
            print(f"Maximum Drawdown: {Fore.RED}{abs(max_drawdown):.2f}%{Style.RESET_ALL} (on {max_drawdown_date})")
        else:
            print(f"Maximum Drawdown: {Fore.RED}{abs(max_drawdown):.2f}%{Style.RESET_ALL}")

        # Win Rate
        winning_days = len(performance_df[performance_df["Daily Return"] > 0])
        total_days = max(len(performance_df) - 1, 1)
        win_rate = (winning_days / total_days) * 100
        print(f"Win Rate: {Fore.GREEN}{win_rate:.2f}%{Style.RESET_ALL}")

        # Average Win/Loss Ratio
        positive_returns = performance_df[performance_df["Daily Return"] > 0]["Daily Return"]
        negative_returns = performance_df[performance_df["Daily Return"] < 0]["Daily Return"]
        avg_win = positive_returns.mean() if not positive_returns.empty else 0
        avg_loss = abs(negative_returns.mean()) if not negative_returns.empty else 0
        if avg_loss != 0:
            win_loss_ratio = avg_win / avg_loss
        else:
            win_loss_ratio = float("inf") if avg_win > 0 else 0
        print(f"Win/Loss Ratio: {Fore.GREEN}{win_loss_ratio:.2f}{Style.RESET_ALL}")

        # Maximum Consecutive Wins / Losses
        returns_binary = (performance_df["Daily Return"] > 0).astype(int)
        if len(returns_binary) > 0:
            max_consecutive_wins = max((len(list(g)) for k, g in itertools.groupby(returns_binary) if k == 1), default=0)
            max_consecutive_losses = max((len(list(g)) for k, g in itertools.groupby(returns_binary) if k == 0), default=0)
        else:
            max_consecutive_wins = 0
            max_consecutive_losses = 0

        print(f"Max Consecutive Wins: {Fore.GREEN}{max_consecutive_wins}{Style.RESET_ALL}")
        print(f"Max Consecutive Losses: {Fore.RED}{max_consecutive_losses}{Style.RESET_ALL}")

        return performance_df


### 4. Run the Backtest #####
if __name__ == "__main__":
    import argparse

    parser = argparse.ArgumentParser(description="Run backtesting simulation")
    parser.add_argument(
        "--tickers",
        type=str,
        required=False,
        help="Comma-separated list of stock ticker symbols (e.g., AAPL,MSFT,GOOGL)",
    )
    parser.add_argument(
        "--end-date",
        type=str,
        default=datetime.now().strftime("%Y-%m-%d"),
        help="End date in YYYY-MM-DD format",
    )
    parser.add_argument(
        "--start-date",
        type=str,
        default=(datetime.now() - relativedelta(months=1)).strftime("%Y-%m-%d"),
        help="Start date in YYYY-MM-DD format",
    )
    parser.add_argument(
        "--initial-capital",
        type=float,
        default=100000,
        help="Initial capital amount (default: 100000)",
    )
    parser.add_argument(
        "--margin-requirement",
        type=float,
        default=0.0,
        help="Margin ratio for short positions, e.g. 0.5 for 50% (default: 0.0)",
    )
<<<<<<< HEAD
    parser.add_argument(
        "--ollama", action="store_true", help="Use Ollama for local LLM inference"
    )
    parser.add_argument(
        "--lmstudio", action="store_true", help="Use LM Studio for local LLM inference"
    )
=======
    parser.add_argument("--ollama", action="store_true", help="Use Ollama for local LLM inference")
>>>>>>> d828cbd5

    args = parser.parse_args()

    # Parse tickers from comma-separated string
    tickers = [ticker.strip() for ticker in args.tickers.split(",")] if args.tickers else []

    # Choose analysts
    selected_analysts = None
    choices = questionary.checkbox(
        "Use the Space bar to select/unselect analysts.",
        choices=[questionary.Choice(display, value=value) for display, value in ANALYST_ORDER],
        instruction="\n\nPress 'a' to toggle all.\n\nPress Enter when done to run the hedge fund.",
        validate=lambda x: len(x) > 0 or "You must select at least one analyst.",
        style=questionary.Style(
            [
                ("checkbox-selected", "fg:green"),
                ("selected", "fg:green noinherit"),
                ("highlighted", "noinherit"),
                ("pointer", "noinherit"),
            ]
        ),
    ).ask()

    if not choices:
        print("\n\nInterrupt received. Exiting...")
        sys.exit(0)
    else:
        selected_analysts = choices
        print(f"\nSelected analysts: " f"{', '.join(Fore.GREEN + choice.title().replace('_', ' ') + Style.RESET_ALL for choice in choices)}")

    # Select LLM model based on whether Ollama or LM Studio is being used
    model_choice = None
    model_provider = None
<<<<<<< HEAD
    
    if args.ollama and args.lmstudio:
        print(f"{Fore.RED}Error: You cannot use both --ollama and --lmstudio at the same time.{Style.RESET_ALL}")
        sys.exit(1)
    
=======

>>>>>>> d828cbd5
    if args.ollama:
        print(f"{Fore.CYAN}Using Ollama for local LLM inference.{Style.RESET_ALL}")

        # Select from Ollama-specific models
        model_choice = questionary.select(
            "Select your Ollama model:",
            choices=[questionary.Choice(display, value=value) for display, value, _ in OLLAMA_LLM_ORDER],
            style=questionary.Style(
                [
                    ("selected", "fg:green bold"),
                    ("pointer", "fg:green bold"),
                    ("highlighted", "fg:green"),
                    ("answer", "fg:green bold"),
                ]
            ),
        ).ask()

        if not model_choice:
            print("\n\nInterrupt received. Exiting...")
            sys.exit(0)

        # Ensure Ollama is installed, running, and the model is available
        if not ensure_ollama_and_model(model_choice):
            print(f"{Fore.RED}Cannot proceed without Ollama and the selected model.{Style.RESET_ALL}")
            sys.exit(1)

        model_provider = ModelProvider.OLLAMA.value
        print(f"\nSelected {Fore.CYAN}Ollama{Style.RESET_ALL} model: {Fore.GREEN + Style.BRIGHT}{model_choice}{Style.RESET_ALL}\n")
    elif args.lmstudio:
        print(f"{Fore.CYAN}Using LM Studio for local LLM inference.{Style.RESET_ALL}")
        
        # Ensure LM Studio server is running
        if not ensure_lmstudio_server():
            print(f"{Fore.RED}Cannot proceed without LM Studio server running.{Style.RESET_ALL}")
            sys.exit(1)
        
        # Get LM Studio models and create choices
        lmstudio_models = get_lmstudio_models()
        if not lmstudio_models:
            print(f"{Fore.RED}No models available in LM Studio. Please add models in LM Studio first.{Style.RESET_ALL}")
            sys.exit(1)
            
        lmstudio_choices = [
            questionary.Choice(model.display_name, value=model.model_name) 
            for model in lmstudio_models
        ]
        
        # Select from LM Studio models
        model_choice = questionary.select(
            "Select your LM Studio model:",
            choices=lmstudio_choices,
            style=questionary.Style([
                ("selected", "fg:green bold"),
                ("pointer", "fg:green bold"),
                ("highlighted", "fg:green"),
                ("answer", "fg:green bold"),
            ])
        ).ask()
        
        if not model_choice:
            print("\n\nInterrupt received. Exiting...")
            sys.exit(0)
        
        model_provider = ModelProvider.LMSTUDIO.value
        print(f"\nSelected {Fore.CYAN}LM Studio{Style.RESET_ALL} model: {Fore.GREEN + Style.BRIGHT}{os.path.basename(model_choice)}{Style.RESET_ALL}\n")
    else:
        # Use the standard cloud-based LLM selection
        model_choice = questionary.select(
            "Select your LLM model:",
            choices=[questionary.Choice(display, value=value) for display, value, _ in LLM_ORDER],
            style=questionary.Style(
                [
                    ("selected", "fg:green bold"),
                    ("pointer", "fg:green bold"),
                    ("highlighted", "fg:green"),
                    ("answer", "fg:green bold"),
                ]
            ),
        ).ask()

        if not model_choice:
            print("\n\nInterrupt received. Exiting...")
            sys.exit(0)
        else:
            model_info = get_model_info(model_choice)
            if model_info:
                model_provider = model_info.provider.value
                print(f"\nSelected {Fore.CYAN}{model_provider}{Style.RESET_ALL} model: {Fore.GREEN + Style.BRIGHT}{model_choice}{Style.RESET_ALL}\n")
            else:
                model_provider = "Unknown"
                print(f"\nSelected model: {Fore.GREEN + Style.BRIGHT}{model_choice}{Style.RESET_ALL}\n")

    # Create and run the backtester
    backtester = Backtester(
        agent=run_hedge_fund,
        tickers=tickers,
        start_date=args.start_date,
        end_date=args.end_date,
        initial_capital=args.initial_capital,
        model_name=model_choice,
        model_provider=model_provider,
        selected_analysts=selected_analysts,
        initial_margin_requirement=args.margin_requirement,
    )

    performance_metrics = backtester.run_backtest()
    performance_df = backtester.analyze_performance()<|MERGE_RESOLUTION|>--- conflicted
+++ resolved
@@ -11,17 +11,10 @@
 import numpy as np
 import itertools
 
-<<<<<<< HEAD
-from llm.models import LLM_ORDER, OLLAMA_LLM_ORDER, get_model_info, ModelProvider, get_lmstudio_models
-from utils.analysts import ANALYST_ORDER
-from main import run_hedge_fund
-from tools.api import (
-=======
-from src.llm.models import LLM_ORDER, OLLAMA_LLM_ORDER, get_model_info, ModelProvider
+from src.llm.models import LLM_ORDER, OLLAMA_LLM_ORDER, get_model_info, ModelProvider, get_lmstudio_models
 from src.utils.analysts import ANALYST_ORDER
 from src.main import run_hedge_fund
 from src.tools.api import (
->>>>>>> d828cbd5
     get_company_news,
     get_price_data,
     get_prices,
@@ -30,19 +23,13 @@
     check_and_fill_data,
     refresh_data,
 )
-<<<<<<< HEAD
-from data.cache import init_cache
-from data.database import init_db, set_cache_mode
-from data.cache_manager import get_cache_manager
-from utils.display import print_backtest_results, format_backtest_row
-from typing_extensions import Callable
-from utils.ollama import ensure_ollama_and_model
-from utils.lmstudio import ensure_lmstudio_server
-=======
+from src.data.cache import init_cache
+from src.data.database import init_db, set_cache_mode
+from src.data.cache_manager import get_cache_manager
 from src.utils.display import print_backtest_results, format_backtest_row
 from typing_extensions import Callable
 from src.utils.ollama import ensure_ollama_and_model
->>>>>>> d828cbd5
+from src.utils.lmstudio import ensure_lmstudio_server
 
 init(autoreset=True)
 
@@ -690,16 +677,12 @@
         default=0.0,
         help="Margin ratio for short positions, e.g. 0.5 for 50% (default: 0.0)",
     )
-<<<<<<< HEAD
     parser.add_argument(
         "--ollama", action="store_true", help="Use Ollama for local LLM inference"
     )
     parser.add_argument(
         "--lmstudio", action="store_true", help="Use LM Studio for local LLM inference"
     )
-=======
-    parser.add_argument("--ollama", action="store_true", help="Use Ollama for local LLM inference")
->>>>>>> d828cbd5
 
     args = parser.parse_args()
 
@@ -733,15 +716,11 @@
     # Select LLM model based on whether Ollama or LM Studio is being used
     model_choice = None
     model_provider = None
-<<<<<<< HEAD
     
     if args.ollama and args.lmstudio:
         print(f"{Fore.RED}Error: You cannot use both --ollama and --lmstudio at the same time.{Style.RESET_ALL}")
         sys.exit(1)
     
-=======
-
->>>>>>> d828cbd5
     if args.ollama:
         print(f"{Fore.CYAN}Using Ollama for local LLM inference.{Style.RESET_ALL}")
 
