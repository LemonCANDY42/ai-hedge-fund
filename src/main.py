import sys
import os

from dotenv import load_dotenv
from langchain_core.messages import HumanMessage
from langgraph.graph import END, StateGraph
from colorama import Fore, Style, init
import questionary
<<<<<<< HEAD
from agents.portfolio_manager import portfolio_management_agent
from agents.risk_manager import risk_management_agent
from graph.state import AgentState
from utils.display import print_trading_output
from utils.analysts import ANALYST_ORDER, get_analyst_nodes
from utils.progress import progress
from llm.models import LLM_ORDER, OLLAMA_LLM_ORDER, get_model_info, ModelProvider, get_lmstudio_models
from utils.ollama import ensure_ollama_and_model
from utils.lmstudio import ensure_lmstudio_server
from data.cache import init_cache
from data.database import init_db
from data.cache_manager import get_cache_manager
=======
from src.agents.portfolio_manager import portfolio_management_agent
from src.agents.risk_manager import risk_management_agent
from src.graph.state import AgentState
from src.utils.display import print_trading_output
from src.utils.analysts import ANALYST_ORDER, get_analyst_nodes
from src.utils.progress import progress
from src.llm.models import LLM_ORDER, OLLAMA_LLM_ORDER, get_model_info, ModelProvider
from src.utils.ollama import ensure_ollama_and_model
>>>>>>> d828cbd5

import argparse
from datetime import datetime
from dateutil.relativedelta import relativedelta
from src.utils.visualize import save_graph_as_png
import json

# Load environment variables from .env file
load_dotenv()

# 初始化数据库和缓存系统
try:
    init_db()
    init_cache()
    print(f"{Fore.CYAN}Database and cache system initialized.{Style.RESET_ALL}")
except Exception as e:
    print(f"{Fore.RED}Warning: Failed to initialize database or cache system: {e}{Style.RESET_ALL}")

init(autoreset=True)


def parse_hedge_fund_response(response):
    """Parses a JSON string and returns a dictionary."""
    try:
        return json.loads(response)
    except json.JSONDecodeError as e:
        print(f"JSON decoding error: {e}\nResponse: {repr(response)}")
        return None
    except TypeError as e:
        print(f"Invalid response type (expected string, got {type(response).__name__}): {e}")
        return None
    except Exception as e:
        print(f"Unexpected error while parsing response: {e}\nResponse: {repr(response)}")
        return None


##### Run the Hedge Fund #####
def run_hedge_fund(
    tickers: list[str],
    start_date: str,
    end_date: str,
    portfolio: dict,
    show_reasoning: bool = False,
    selected_analysts: list[str] = [],
    model_name: str = "gpt-4o",
    model_provider: str = "OpenAI",
):
    # Start progress tracking
    progress.start()

    try:
        # Create a new workflow if analysts are customized
        if selected_analysts:
            workflow = create_workflow(selected_analysts)
            agent = workflow.compile()
        else:
            agent = app

        final_state = agent.invoke(
            {
                "messages": [
                    HumanMessage(
                        content="Make trading decisions based on the provided data.",
                    )
                ],
                "data": {
                    "tickers": tickers,
                    "portfolio": portfolio,
                    "start_date": start_date,
                    "end_date": end_date,
                    "analyst_signals": {},
                },
                "metadata": {
                    "show_reasoning": show_reasoning,
                    "model_name": model_name,
                    "model_provider": model_provider,
                },
            },
        )

        return {
            "decisions": parse_hedge_fund_response(final_state["messages"][-1].content),
            "analyst_signals": final_state["data"]["analyst_signals"],
        }
    finally:
        # Stop progress tracking
        progress.stop()


def start(state: AgentState):
    """Initialize the workflow with the input message."""
    return state


def create_workflow(selected_analysts=None):
    """Create the workflow with selected analysts."""
    workflow = StateGraph(AgentState)
    workflow.add_node("start_node", start)

    # Get analyst nodes from the configuration
    analyst_nodes = get_analyst_nodes()

    # Default to all analysts if none selected
    if selected_analysts is None:
        selected_analysts = list(analyst_nodes.keys())
    # Add selected analyst nodes
    for analyst_key in selected_analysts:
        node_name, node_func = analyst_nodes[analyst_key]
        workflow.add_node(node_name, node_func)
        workflow.add_edge("start_node", node_name)

    # Always add risk and portfolio management
    workflow.add_node("risk_management_agent", risk_management_agent)
    workflow.add_node("portfolio_manager", portfolio_management_agent)

    # Connect selected analysts to risk management
    for analyst_key in selected_analysts:
        node_name = analyst_nodes[analyst_key][0]
        workflow.add_edge(node_name, "risk_management_agent")

    workflow.add_edge("risk_management_agent", "portfolio_manager")
    workflow.add_edge("portfolio_manager", END)

    workflow.set_entry_point("start_node")
    return workflow


if __name__ == "__main__":
    parser = argparse.ArgumentParser(description="Run the hedge fund trading system")
    parser.add_argument("--initial-cash", type=float, default=100000.0, help="Initial cash position. Defaults to 100000.0)")
    parser.add_argument("--margin-requirement", type=float, default=0.0, help="Initial margin requirement. Defaults to 0.0")
    parser.add_argument("--tickers", type=str, required=True, help="Comma-separated list of stock ticker symbols")
    parser.add_argument(
        "--start-date",
        type=str,
        help="Start date (YYYY-MM-DD). Defaults to 3 months before end date",
    )
    parser.add_argument("--end-date", type=str, help="End date (YYYY-MM-DD). Defaults to today")
    parser.add_argument("--show-reasoning", action="store_true", help="Show reasoning from each agent")
<<<<<<< HEAD
    parser.add_argument(
        "--show-agent-graph", action="store_true", help="Show the agent graph"
    )
    parser.add_argument(
        "--ollama", action="store_true", help="Use Ollama for local LLM inference"
    )
    parser.add_argument(
        "--lmstudio", action="store_true", help="Use LM Studio for local LLM inference"
    )
    parser.add_argument(
        "--prefetch-data", action="store_true", help="Prefetch financial data for tickers before starting"
    )
=======
    parser.add_argument("--show-agent-graph", action="store_true", help="Show the agent graph")
    parser.add_argument("--ollama", action="store_true", help="Use Ollama for local LLM inference")
>>>>>>> d828cbd5

    args = parser.parse_args()

    # Parse tickers from comma-separated string
    tickers = [ticker.strip() for ticker in args.tickers.split(",")]

    # 预获取数据（如果启用）
    if args.prefetch_data:
        try:
            cache_manager = get_cache_manager()
            print(f"{Fore.CYAN}Prefetching financial data for {len(tickers)} tickers...{Style.RESET_ALL}")
            
            # Set the start and end dates
            end_date = args.end_date or datetime.now().strftime("%Y-%m-%d")
            if not args.start_date:
                # Calculate 3 months before end_date
                end_date_obj = datetime.strptime(end_date, "%Y-%m-%d")
                start_date = (end_date_obj - relativedelta(months=3)).strftime("%Y-%m-%d")
            else:
                start_date = args.start_date
                
            # 对每个股票代码预获取数据
            for ticker in tickers:
                print(f"Prefetching data for {Fore.YELLOW}{ticker}{Style.RESET_ALL}...")
                result = cache_manager.refresh_ticker_data(ticker, start_date=start_date, end_date=end_date)
                success_count = sum(1 for status in result.values() if status)
                print(f"  {Fore.GREEN if success_count == len(result) else Fore.YELLOW}Completed: {success_count}/{len(result)} data types{Style.RESET_ALL}")
                
            print(f"{Fore.GREEN}Data prefetching completed.{Style.RESET_ALL}")
            
        except Exception as e:
            print(f"{Fore.RED}Error during data prefetching: {e}{Style.RESET_ALL}")
            print(f"{Fore.YELLOW}Continuing with on-demand data fetching...{Style.RESET_ALL}")

    # Select analysts
    selected_analysts = None
    choices = questionary.checkbox(
        "Select your AI analysts.",
        choices=[questionary.Choice(display, value=value) for display, value in ANALYST_ORDER],
        instruction="\n\nInstructions: \n1. Press Space to select/unselect analysts.\n2. Press 'a' to select/unselect all.\n3. Press Enter when done to run the hedge fund.\n",
        validate=lambda x: len(x) > 0 or "You must select at least one analyst.",
        style=questionary.Style(
            [
                ("checkbox-selected", "fg:green"),
                ("selected", "fg:green noinherit"),
                ("highlighted", "noinherit"),
                ("pointer", "noinherit"),
            ]
        ),
    ).ask()

    if not choices:
        print("\n\nInterrupt received. Exiting...")
        sys.exit(0)
    else:
        selected_analysts = choices
        print(f"\nSelected analysts: {', '.join(Fore.GREEN + choice.title().replace('_', ' ') + Style.RESET_ALL for choice in choices)}\n")

    # Select LLM model based on whether Ollama or LM Studio is being used
    model_choice = None
    model_provider = None
<<<<<<< HEAD
    
    if args.ollama and args.lmstudio:
        print(f"{Fore.RED}Error: You cannot use both --ollama and --lmstudio at the same time.{Style.RESET_ALL}")
        sys.exit(1)
    
=======

>>>>>>> d828cbd5
    if args.ollama:
        print(f"{Fore.CYAN}Using Ollama for local LLM inference.{Style.RESET_ALL}")

        # Select from Ollama-specific models
        model_choice = questionary.select(
            "Select your Ollama model:",
            choices=[questionary.Choice(display, value=value) for display, value, _ in OLLAMA_LLM_ORDER],
            style=questionary.Style(
                [
                    ("selected", "fg:green bold"),
                    ("pointer", "fg:green bold"),
                    ("highlighted", "fg:green"),
                    ("answer", "fg:green bold"),
                ]
            ),
        ).ask()

        if not model_choice:
            print("\n\nInterrupt received. Exiting...")
            sys.exit(0)

        # Ensure Ollama is installed, running, and the model is available
        if not ensure_ollama_and_model(model_choice):
            print(f"{Fore.RED}Cannot proceed without Ollama and the selected model.{Style.RESET_ALL}")
            sys.exit(1)

        model_provider = ModelProvider.OLLAMA.value
        print(f"\nSelected {Fore.CYAN}Ollama{Style.RESET_ALL} model: {Fore.GREEN + Style.BRIGHT}{model_choice}{Style.RESET_ALL}\n")
    elif args.lmstudio:
        print(f"{Fore.CYAN}Using LM Studio for local LLM inference.{Style.RESET_ALL}")
        
        # Ensure LM Studio server is running
        if not ensure_lmstudio_server():
            print(f"{Fore.RED}Cannot proceed without LM Studio server running.{Style.RESET_ALL}")
            sys.exit(1)
        
        # Get LM Studio models and create choices
        lmstudio_models = get_lmstudio_models()
        if not lmstudio_models:
            print(f"{Fore.RED}No models available in LM Studio. Please add models in LM Studio first.{Style.RESET_ALL}")
            sys.exit(1)
            
        lmstudio_choices = [
            questionary.Choice(model.display_name, value=model.model_name) 
            for model in lmstudio_models
        ]
        
        # Select from LM Studio models
        model_choice = questionary.select(
            "Select your LM Studio model:",
            choices=lmstudio_choices,
            style=questionary.Style([
                ("selected", "fg:green bold"),
                ("pointer", "fg:green bold"),
                ("highlighted", "fg:green"),
                ("answer", "fg:green bold"),
            ])
        ).ask()
        
        if not model_choice:
            print("\n\nInterrupt received. Exiting...")
            sys.exit(0)
        
        model_provider = ModelProvider.LMSTUDIO.value
        print(f"\nSelected {Fore.CYAN}LM Studio{Style.RESET_ALL} model: {Fore.GREEN + Style.BRIGHT}{os.path.basename(model_choice)}{Style.RESET_ALL}\n")
    else:
        # Use the standard cloud-based LLM selection
        model_choice = questionary.select(
            "Select your LLM model:",
            choices=[questionary.Choice(display, value=value) for display, value, _ in LLM_ORDER],
            style=questionary.Style(
                [
                    ("selected", "fg:green bold"),
                    ("pointer", "fg:green bold"),
                    ("highlighted", "fg:green"),
                    ("answer", "fg:green bold"),
                ]
            ),
        ).ask()

        if not model_choice:
            print("\n\nInterrupt received. Exiting...")
            sys.exit(0)
        else:
            # Get model info using the helper function
            model_info = get_model_info(model_choice)
            if model_info:
                model_provider = model_info.provider.value
                print(f"\nSelected {Fore.CYAN}{model_provider}{Style.RESET_ALL} model: {Fore.GREEN + Style.BRIGHT}{model_choice}{Style.RESET_ALL}\n")
            else:
                model_provider = "Unknown"
                print(f"\nSelected model: {Fore.GREEN + Style.BRIGHT}{model_choice}{Style.RESET_ALL}\n")

    # Create the workflow with selected analysts
    workflow = create_workflow(selected_analysts)
    app = workflow.compile()

    if args.show_agent_graph:
        file_path = ""
        if selected_analysts is not None:
            for selected_analyst in selected_analysts:
                file_path += selected_analyst + "_"
            file_path += "graph.png"
        save_graph_as_png(app, file_path)

    # Validate dates if provided
    if args.start_date:
        try:
            datetime.strptime(args.start_date, "%Y-%m-%d")
        except ValueError:
            raise ValueError("Start date must be in YYYY-MM-DD format")

    if args.end_date:
        try:
            datetime.strptime(args.end_date, "%Y-%m-%d")
        except ValueError:
            raise ValueError("End date must be in YYYY-MM-DD format")

    # Set the start and end dates
    end_date = args.end_date or datetime.now().strftime("%Y-%m-%d")
    if not args.start_date:
        # Calculate 3 months before end_date
        end_date_obj = datetime.strptime(end_date, "%Y-%m-%d")
        start_date = (end_date_obj - relativedelta(months=3)).strftime("%Y-%m-%d")
    else:
        start_date = args.start_date

    # Initialize portfolio with cash amount and stock positions
    portfolio = {
        "cash": args.initial_cash,  # Initial cash amount
        "margin_requirement": args.margin_requirement,  # Initial margin requirement
        "margin_used": 0.0,  # total margin usage across all short positions
        "positions": {
            ticker: {
                "long": 0,  # Number of shares held long
                "short": 0,  # Number of shares held short
                "long_cost_basis": 0.0,  # Average cost basis for long positions
                "short_cost_basis": 0.0,  # Average price at which shares were sold short
                "short_margin_used": 0.0,  # Dollars of margin used for this ticker's short
            }
            for ticker in tickers
        },
        "realized_gains": {
            ticker: {
                "long": 0.0,  # Realized gains from long positions
                "short": 0.0,  # Realized gains from short positions
            }
            for ticker in tickers
        },
    }

    # Run the hedge fund
    result = run_hedge_fund(
        tickers=tickers,
        start_date=start_date,
        end_date=end_date,
        portfolio=portfolio,
        show_reasoning=args.show_reasoning,
        selected_analysts=selected_analysts,
        model_name=model_choice,
        model_provider=model_provider,
    )
    print_trading_output(result)<|MERGE_RESOLUTION|>--- conflicted
+++ resolved
@@ -6,29 +6,18 @@
 from langgraph.graph import END, StateGraph
 from colorama import Fore, Style, init
 import questionary
-<<<<<<< HEAD
-from agents.portfolio_manager import portfolio_management_agent
-from agents.risk_manager import risk_management_agent
-from graph.state import AgentState
-from utils.display import print_trading_output
-from utils.analysts import ANALYST_ORDER, get_analyst_nodes
-from utils.progress import progress
-from llm.models import LLM_ORDER, OLLAMA_LLM_ORDER, get_model_info, ModelProvider, get_lmstudio_models
-from utils.ollama import ensure_ollama_and_model
-from utils.lmstudio import ensure_lmstudio_server
-from data.cache import init_cache
-from data.database import init_db
-from data.cache_manager import get_cache_manager
-=======
 from src.agents.portfolio_manager import portfolio_management_agent
 from src.agents.risk_manager import risk_management_agent
 from src.graph.state import AgentState
 from src.utils.display import print_trading_output
 from src.utils.analysts import ANALYST_ORDER, get_analyst_nodes
 from src.utils.progress import progress
-from src.llm.models import LLM_ORDER, OLLAMA_LLM_ORDER, get_model_info, ModelProvider
+from src.llm.models import LLM_ORDER, OLLAMA_LLM_ORDER, get_model_info, ModelProvider, get_lmstudio_models
 from src.utils.ollama import ensure_ollama_and_model
->>>>>>> d828cbd5
+from src.utils.lmstudio import ensure_lmstudio_server
+from src.data.cache import init_cache
+from src.data.database import init_db
+from src.data.cache_manager import get_cache_manager
 
 import argparse
 from datetime import datetime
@@ -168,23 +157,10 @@
     )
     parser.add_argument("--end-date", type=str, help="End date (YYYY-MM-DD). Defaults to today")
     parser.add_argument("--show-reasoning", action="store_true", help="Show reasoning from each agent")
-<<<<<<< HEAD
-    parser.add_argument(
-        "--show-agent-graph", action="store_true", help="Show the agent graph"
-    )
-    parser.add_argument(
-        "--ollama", action="store_true", help="Use Ollama for local LLM inference"
-    )
-    parser.add_argument(
-        "--lmstudio", action="store_true", help="Use LM Studio for local LLM inference"
-    )
-    parser.add_argument(
-        "--prefetch-data", action="store_true", help="Prefetch financial data for tickers before starting"
-    )
-=======
     parser.add_argument("--show-agent-graph", action="store_true", help="Show the agent graph")
     parser.add_argument("--ollama", action="store_true", help="Use Ollama for local LLM inference")
->>>>>>> d828cbd5
+    parser.add_argument("--lmstudio", action="store_true", help="Use LM Studio for local LLM inference")
+    parser.add_argument("--prefetch-data", action="store_true", help="Prefetch financial data for tickers before starting")
 
     args = parser.parse_args()
 
@@ -246,15 +222,11 @@
     # Select LLM model based on whether Ollama or LM Studio is being used
     model_choice = None
     model_provider = None
-<<<<<<< HEAD
     
     if args.ollama and args.lmstudio:
         print(f"{Fore.RED}Error: You cannot use both --ollama and --lmstudio at the same time.{Style.RESET_ALL}")
         sys.exit(1)
     
-=======
-
->>>>>>> d828cbd5
     if args.ollama:
         print(f"{Fore.CYAN}Using Ollama for local LLM inference.{Style.RESET_ALL}")
 
