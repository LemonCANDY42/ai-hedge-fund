import os
from langchain_anthropic import ChatAnthropic
from langchain_deepseek import ChatDeepSeek
from langchain_google_genai import ChatGoogleGenerativeAI
from langchain_groq import ChatGroq
from langchain_openai import ChatOpenAI
from langchain_ollama import ChatOllama
from langchain_community.chat_models import ChatLlamaCpp
from enum import Enum
from pydantic import BaseModel
from typing import Tuple


class ModelProvider(str, Enum):
    """Enum for supported LLM providers"""

    ANTHROPIC = "Anthropic"
    DEEPSEEK = "DeepSeek"
    GEMINI = "Gemini"
    GROQ = "Groq"
    OPENAI = "OpenAI"
    OLLAMA = "Ollama"
    LMSTUDIO = "LM Studio"


class LLMModel(BaseModel):
    """Represents an LLM model configuration"""

    display_name: str
    model_name: str
    provider: ModelProvider

    def to_choice_tuple(self) -> Tuple[str, str, str]:
        """Convert to format needed for questionary choices"""
        return (self.display_name, self.model_name, self.provider.value)

    def has_json_mode(self) -> bool:
        """Check if the model supports JSON mode"""
        if self.is_deepseek() or self.is_gemini():
            return False
        # Only certain Ollama models support JSON mode
        if self.is_ollama():
            return "llama3" in self.model_name or "neural-chat" in self.model_name
        return True

    def is_deepseek(self) -> bool:
        """Check if the model is a DeepSeek model"""
        return self.model_name.startswith("deepseek")

    def is_gemini(self) -> bool:
        """Check if the model is a Gemini model"""
        return self.model_name.startswith("gemini")

    def is_ollama(self) -> bool:
        """Check if the model is an Ollama model"""
        return self.provider == ModelProvider.OLLAMA

    def is_lmstudio(self) -> bool:
        """Check if the model is a LM Studio model"""
        return self.provider == ModelProvider.LMSTUDIO


# Define available models
AVAILABLE_MODELS = [
    LLMModel(display_name="[anthropic] claude-3.5-haiku", model_name="claude-3-5-haiku-latest", provider=ModelProvider.ANTHROPIC),
    LLMModel(display_name="[anthropic] claude-3.5-sonnet", model_name="claude-3-5-sonnet-latest", provider=ModelProvider.ANTHROPIC),
    LLMModel(display_name="[anthropic] claude-3.7-sonnet", model_name="claude-3-7-sonnet-latest", provider=ModelProvider.ANTHROPIC),
    LLMModel(display_name="[deepseek] deepseek-r1", model_name="deepseek-reasoner", provider=ModelProvider.DEEPSEEK),
    LLMModel(display_name="[deepseek] deepseek-v3", model_name="deepseek-chat", provider=ModelProvider.DEEPSEEK),
    LLMModel(display_name="[gemini] gemini-2.0-flash", model_name="gemini-2.0-flash", provider=ModelProvider.GEMINI),
    LLMModel(display_name="[gemini] gemini-2.5-pro", model_name="gemini-2.5-pro-exp-03-25", provider=ModelProvider.GEMINI),
    LLMModel(display_name="[groq] llama-4-scout-17b", model_name="meta-llama/llama-4-scout-17b-16e-instruct", provider=ModelProvider.GROQ),
    LLMModel(display_name="[groq] llama-4-maverick-17b", model_name="meta-llama/llama-4-maverick-17b-128e-instruct", provider=ModelProvider.GROQ),
    LLMModel(display_name="[openai] gpt-4.5", model_name="gpt-4.5-preview", provider=ModelProvider.OPENAI),
    LLMModel(display_name="[openai] gpt-4o", model_name="gpt-4o", provider=ModelProvider.OPENAI),
    LLMModel(display_name="[openai] o3", model_name="o3", provider=ModelProvider.OPENAI),
    LLMModel(display_name="[openai] o4-mini", model_name="o4-mini", provider=ModelProvider.OPENAI),
]

# Define Ollama models separately
OLLAMA_MODELS = [
    LLMModel(display_name="[google] gemma3 (4B)", model_name="gemma3:4b", provider=ModelProvider.OLLAMA),
    LLMModel(display_name="[alibaba] qwen3 (4B)", model_name="qwen3:4b", provider=ModelProvider.OLLAMA),
    LLMModel(display_name="[meta] llama3.1 (8B)", model_name="llama3.1:latest", provider=ModelProvider.OLLAMA),
    LLMModel(display_name="[google] gemma3 (12B)", model_name="gemma3:12b", provider=ModelProvider.OLLAMA),
    LLMModel(display_name="[mistral] mistral-small3.1 (24B)", model_name="mistral-small3.1", provider=ModelProvider.OLLAMA),
    LLMModel(display_name="[google] gemma3 (27B)", model_name="gemma3:27b", provider=ModelProvider.OLLAMA),
    LLMModel(display_name="[alibaba] qwen3 (30B-a3B)", model_name="qwen3:30b-a3b", provider=ModelProvider.OLLAMA),
    LLMModel(display_name="[meta] llama-3.3 (70B)", model_name="llama3.3:70b-instruct-q4_0", provider=ModelProvider.OLLAMA),
]

# Define default LM Studio models
LMSTUDIO_MODELS = []

def get_lmstudio_models() -> List[LLMModel]:
    """Get models available from LM Studio server."""
    from utils.lmstudio import get_available_lmstudio_models, format_model_names
    
    # Get models from LM Studio API
    try:
        available_models = get_available_lmstudio_models()
        formatted_models = format_model_names(available_models)
        
        models = []
        for model_info in formatted_models:
            models.append(LLMModel(
                display_name=model_info['display_name'],
                model_name=model_info['model_name'],
                provider=ModelProvider.LMSTUDIO
            ))
                
        return models
    except:
        return []  # If LM Studio server is not running or any other error

# Create LLM_ORDER in the format expected by the UI
LLM_ORDER = [model.to_choice_tuple() for model in AVAILABLE_MODELS]

# Create Ollama LLM_ORDER separately
OLLAMA_LLM_ORDER = [model.to_choice_tuple() for model in OLLAMA_MODELS]


def get_model_info(model_name: str) -> LLMModel | None:
    """Get model information by model_name"""
    all_models = AVAILABLE_MODELS + OLLAMA_MODELS + get_lmstudio_models()
    return next((model for model in all_models if model.model_name == model_name), None)

<<<<<<< HEAD
def get_model(model_name: str, model_provider: ModelProvider) -> ChatOpenAI | ChatGroq | ChatOllama | ChatLlamaCpp | None:
=======

def get_model(model_name: str, model_provider: ModelProvider) -> ChatOpenAI | ChatGroq | ChatOllama | None:
>>>>>>> d828cbd5
    if model_provider == ModelProvider.GROQ:
        api_key = os.getenv("GROQ_API_KEY")
        if not api_key:
            # Print error to console
            print(f"API Key Error: Please make sure GROQ_API_KEY is set in your .env file.")
            raise ValueError("Groq API key not found.  Please make sure GROQ_API_KEY is set in your .env file.")
        return ChatGroq(model=model_name, api_key=api_key)
    elif model_provider == ModelProvider.OPENAI:
        # Get and validate API key
        api_key = os.getenv("OPENAI_API_KEY")
        if not api_key:
            # Print error to console
            print(f"API Key Error: Please make sure OPENAI_API_KEY is set in your .env file.")
            raise ValueError("OpenAI API key not found.  Please make sure OPENAI_API_KEY is set in your .env file.")
        return ChatOpenAI(model=model_name, api_key=api_key)
    elif model_provider == ModelProvider.ANTHROPIC:
        api_key = os.getenv("ANTHROPIC_API_KEY")
        if not api_key:
            print(f"API Key Error: Please make sure ANTHROPIC_API_KEY is set in your .env file.")
            raise ValueError("Anthropic API key not found.  Please make sure ANTHROPIC_API_KEY is set in your .env file.")
        return ChatAnthropic(model=model_name, api_key=api_key)
    elif model_provider == ModelProvider.DEEPSEEK:
        api_key = os.getenv("DEEPSEEK_API_KEY")
        if not api_key:
            print(f"API Key Error: Please make sure DEEPSEEK_API_KEY is set in your .env file.")
            raise ValueError("DeepSeek API key not found.  Please make sure DEEPSEEK_API_KEY is set in your .env file.")
        return ChatDeepSeek(model=model_name, api_key=api_key)
    elif model_provider == ModelProvider.GEMINI:
        api_key = os.getenv("GOOGLE_API_KEY")
        if not api_key:
            print(f"API Key Error: Please make sure GOOGLE_API_KEY is set in your .env file.")
            raise ValueError("Google API key not found.  Please make sure GOOGLE_API_KEY is set in your .env file.")
        return ChatGoogleGenerativeAI(model=model_name, api_key=api_key)
    elif model_provider == ModelProvider.OLLAMA:
        # For Ollama, we use a base URL instead of an API key
        # Check if OLLAMA_HOST is set (for Docker on macOS)
        ollama_host = os.getenv("OLLAMA_HOST", "localhost")
        base_url = os.getenv("OLLAMA_BASE_URL", f"http://{ollama_host}:11434")
        return ChatOllama(
            model=model_name,
            base_url=base_url,
        )
    elif model_provider == ModelProvider.LMSTUDIO:
        # For LM Studio, we use a base URL for the OpenAI compatible API
        base_url = os.getenv("LMSTUDIO_BASE_URL", "http://localhost:1234/v1")
        return ChatOpenAI(
            model=model_name,
            base_url=base_url,
            api_key="lm-studio", # LM Studio doesn't need a real API key, but the field is required
        )<|MERGE_RESOLUTION|>--- conflicted
+++ resolved
@@ -125,12 +125,7 @@
     all_models = AVAILABLE_MODELS + OLLAMA_MODELS + get_lmstudio_models()
     return next((model for model in all_models if model.model_name == model_name), None)
 
-<<<<<<< HEAD
 def get_model(model_name: str, model_provider: ModelProvider) -> ChatOpenAI | ChatGroq | ChatOllama | ChatLlamaCpp | None:
-=======
-
-def get_model(model_name: str, model_provider: ModelProvider) -> ChatOpenAI | ChatGroq | ChatOllama | None:
->>>>>>> d828cbd5
     if model_provider == ModelProvider.GROQ:
         api_key = os.getenv("GROQ_API_KEY")
         if not api_key:
