--- conflicted
+++ resolved
@@ -4,13 +4,8 @@
 import requests
 import json
 
-<<<<<<< HEAD
-from data.cache import get_cache, init_cache
-from data.models import (
-=======
-from src.data.cache import get_cache
+from src.data.cache import get_cache, init_cache
 from src.data.models import (
->>>>>>> d828cbd5
     CompanyNews,
     CompanyNewsResponse,
     FinancialMetrics,
@@ -141,15 +136,6 @@
     start_date: str | None = None,
     limit: int = 1000,
 ) -> list[InsiderTrade]:
-<<<<<<< HEAD
-    """从缓存或API获取内部交易数据"""
-    # 首先检查缓存
-    if cached_data := _cache.get_insider_trades(ticker, start_date=start_date, end_date=end_date):
-        # 转换为InsiderTrade对象
-        return [InsiderTrade(**trade) for trade in cached_data]
-
-    # 如果不在缓存中，从API获取
-=======
     """Fetch insider trades from cache or API."""
     # Check cache first
     if cached_data := _cache.get_insider_trades(ticker):
@@ -159,8 +145,7 @@
         if filtered_data:
             return filtered_data
 
-    # If not in cache or insufficient data, fetch from API
->>>>>>> d828cbd5
+    # 如果不在缓存中，从API获取
     headers = {}
     if api_key := os.environ.get("FINANCIAL_DATASETS_API_KEY"):
         headers["X-API-KEY"] = api_key
@@ -186,17 +171,6 @@
             break
 
         all_trades.extend(insider_trades)
-<<<<<<< HEAD
-        
-        # 只有在有start_date且获取了整页数据时继续分页
-        if not start_date or len(insider_trades) < limit:
-            break
-            
-        # 更新end_date为当前批次中最旧的filing_date，用于下一次迭代
-        current_end_date = min(trade.filing_date for trade in insider_trades).split('T')[0]
-        
-        # 如果已经达到或超过start_date，可以停止
-=======
 
         # Only continue pagination if we have a start_date and got a full page
         if not start_date or len(insider_trades) < limit:
@@ -206,7 +180,6 @@
         current_end_date = min(trade.filing_date for trade in insider_trades).split("T")[0]
 
         # If we've reached or passed the start_date, we can stop
->>>>>>> d828cbd5
         if current_end_date <= start_date:
             break
 
@@ -224,15 +197,6 @@
     start_date: str | None = None,
     limit: int = 1000,
 ) -> list[CompanyNews]:
-<<<<<<< HEAD
-    """从缓存或API获取公司新闻"""
-    # 首先检查缓存
-    if cached_data := _cache.get_company_news(ticker, start_date=start_date, end_date=end_date):
-        # 转换为CompanyNews对象
-        return [CompanyNews(**news) for news in cached_data]
-
-    # 如果不在缓存中，从API获取
-=======
     """Fetch company news from cache or API."""
     # Check cache first
     if cached_data := _cache.get_company_news(ticker):
@@ -242,8 +206,7 @@
         if filtered_data:
             return filtered_data
 
-    # If not in cache or insufficient data, fetch from API
->>>>>>> d828cbd5
+    # 如果不在缓存中，从API获取
     headers = {}
     if api_key := os.environ.get("FINANCIAL_DATASETS_API_KEY"):
         headers["X-API-KEY"] = api_key
@@ -269,17 +232,6 @@
             break
 
         all_news.extend(company_news)
-<<<<<<< HEAD
-        
-        # 只有在有start_date且获取了整页数据时继续分页
-        if not start_date or len(company_news) < limit:
-            break
-            
-        # 更新end_date为当前批次中最旧的日期，用于下一次迭代
-        current_end_date = min(news.date for news in company_news).split('T')[0]
-        
-        # 如果已经达到或超过start_date，可以停止
-=======
 
         # Only continue pagination if we have a start_date and got a full page
         if not start_date or len(company_news) < limit:
@@ -289,7 +241,6 @@
         current_end_date = min(news.date for news in company_news).split("T")[0]
 
         # If we've reached or passed the start_date, we can stop
->>>>>>> d828cbd5
         if current_end_date <= start_date:
             break
 
@@ -305,30 +256,6 @@
     ticker: str,
     end_date: str,
 ) -> float | None:
-<<<<<<< HEAD
-    """获取指定日期的市值"""
-    metrics = get_financial_metrics(ticker, end_date, limit=1)
-    if metrics and metrics[0].market_cap is not None:
-        return metrics[0].market_cap
-    
-    # 如果财务指标中没有市值，则尝试计算
-    prices = get_prices(ticker, start_date=end_date, end_date=end_date)
-    if not prices:
-        # 尝试获取最近的价格
-        prev_date = (datetime.datetime.strptime(end_date, "%Y-%m-%d") - datetime.timedelta(days=7)).strftime("%Y-%m-%d")
-        prices = get_prices(ticker, start_date=prev_date, end_date=end_date)
-        if not prices:
-            return None
-            
-    # 使用最近的价格和财务指标计算市值
-    price = prices[-1].close
-    
-    # 尝试获取加权平均股数
-    # 注意：这需要额外的API调用，这里只是一个示例
-    weighted_shares = 1000000  # 假设值
-    
-    return price * weighted_shares
-=======
     """Fetch market cap from the API."""
     # Check if end_date is today
     if end_date == datetime.datetime.now().strftime("%Y-%m-%d"):
@@ -357,7 +284,6 @@
         return None
 
     return market_cap
->>>>>>> d828cbd5
 
 
 def prices_to_df(prices: list[Price]) -> pd.DataFrame:
